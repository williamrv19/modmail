--- conflicted
+++ resolved
@@ -13,24 +13,14 @@
 
 
 class ShortTime:
-<<<<<<< HEAD
-    compiled = re.compile("""
+    compiled = re.compile(r"""
                    (?:(?P<years>[0-9])(?:years?|y))?             # e.g. 2y
                    (?:(?P<months>[0-9]{1,2})(?:months?|mo))?     # e.g. 9mo
                    (?:(?P<weeks>[0-9]{1,4})(?:weeks?|w))?        # e.g. 10w
                    (?:(?P<days>[0-9]{1,5})(?:days?|d))?          # e.g. 14d
                    (?:(?P<hours>[0-9]{1,5})(?:hours?|h))?        # e.g. 12h
-                   (?:(?P<minutes>[0-9]{1,5})(?:minutes?|m))?    # e.g. 10m
-                   (?:(?P<seconds>[0-9]{1,5})(?:seconds?|s))?    # e.g. 15s
-=======
-    compiled = re.compile("""(?:(?P<years>[0-9])(?:years?|y))?             # e.g. 2y
-                             (?:(?P<months>[0-9]{1,2})(?:months?|mo))?     # e.g. 2months
-                             (?:(?P<weeks>[0-9]{1,4})(?:weeks?|w))?        # e.g. 10w
-                             (?:(?P<days>[0-9]{1,5})(?:days?|d))?          # e.g. 14d
-                             (?:(?P<hours>[0-9]{1,5})(?:hours?|h))?        # e.g. 12h
-                             (?:(?P<minutes>[0-9]{1,5})(?:min(?:ute)?s?|m))?    # e.g. 10m
-                             (?:(?P<seconds>[0-9]{1,5})(?:sec(?:ond)s?|s))?    # e.g. 15s
->>>>>>> bddfbdc2
+                   (?:(?P<minutes>[0-9]{1,5})(?:min(?:ute)?s?|m))?  # e.g. 10m
+                   (?:(?P<seconds>[0-9]{1,5})(?:sec(?:ond)?s?|s))?  # e.g. 15s
                           """, re.VERBOSE)
 
     def __init__(self, argument):
