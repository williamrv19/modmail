from discord import Member, DMChannel, TextChannel, Message

import secrets
from datetime import datetime

from aiohttp import ClientResponseError, ClientResponse
from typing import Union, Optional
from json import JSONDecodeError
from pymongo import ReturnDocument

from bot import ModmailBot


class ApiClient:
    def __init__(self, bot: ModmailBot):
        self.bot = bot
        self.session = bot.session
        self.headers: dict = None

    async def request(self, url: str,
                      method: str = 'GET',
                      payload: dict = None,
                      return_response: bool = False,
                      headers: dict = None) -> Union[ClientResponse,
                                                     dict, str]:
        if headers is not None:
            headers.update(self.headers)
        else:
            headers = self.headers
        async with self.session.request(method, url, headers=headers,
                                        json=payload) as resp:
            if return_response:
                return resp
            try:
                return await resp.json()
            except (JSONDecodeError, ClientResponseError):
                return await resp.text()


class Github(ApiClient):
    BASE = 'https://api.github.com'
    REPO = BASE + '/repos/kyb3r/modmail'
    head = REPO + '/git/refs/heads/master'
    MERGE_URL = BASE + '/repos/{username}/modmail/merges'
    FORK_URL = REPO + '/forks'
    STAR_URL = BASE + '/user/starred/kyb3r/modmail'

    def __init__(self, bot: ModmailBot,
                 access_token: str = None,
                 username: str = None):
        super().__init__(bot)
        self.access_token = access_token
        self.username = username
        # TODO: Find out type for id:
        self.id = None
        self.avatar_url: str = None
        self.url: str = None
        if self.access_token:
            self.headers = {'Authorization': 'token ' + str(access_token)}

    async def update_repository(self, sha: str = None) -> Optional[dict]:
        if sha is None:
            resp: dict = await self.request(self.head)
            sha = resp['object']['sha']

        payload = {
            'base': 'master',
            'head': sha,
            'commit_message': 'Updating bot'
        }

        merge_url = self.MERGE_URL.format(username=self.username)

        resp = await self.request(merge_url, method='POST', payload=payload)
        if isinstance(resp, dict):
            return resp

    async def fork_repository(self) -> None:
        await self.request(self.FORK_URL, method='POST')
    
    async def has_starred(self) -> bool:
        resp = await self.request(self.STAR_URL, return_response=True)
        return resp.status == 204

    async def star_repository(self) -> None:
        await self.request(self.STAR_URL, method='PUT',
                           headers={'Content-Length':  '0'})

    # TODO: Broken.
    async def get_latest_commits(self, limit=3):
        # resp = await self.request(self.commit_url)
        # for index in range(limit):
        #     yield resp[index]
        ...

    @classmethod
    async def login(cls, bot: ModmailBot) -> 'Github':
        self = cls(bot, bot.config.get('github_access_token'))
        resp: dict = await self.request('https://api.github.com/user')
        self.username: str = resp['login']
        self.avatar_url: str = resp['avatar_url']
        self.url: str = resp['html_url']
        self.id = resp['id']
        self.raw_data = resp
        print(f'Logged in to: {self.username} - {self.id}')
        return self


class ModmailApiClient(ApiClient):
    BASE = 'https://api.modmail.tk'
    METADATA = BASE + '/metadata'
    GITHUB = BASE + '/github'
    LOGS = BASE + '/logs'
    CONFIG = BASE + '/config'

    def __init__(self, bot: ModmailBot):
        super().__init__(bot)
        self.token: Optional[str] = bot.config.get('modmail_api_token')
        if self.token:
            self.headers = {
                'Authorization': 'Bearer ' + self.token
            }

    async def validate_token(self) -> bool:
        resp = await self.request(self.BASE + '/token/verify',
                                  return_response=True)
        return resp.status == 200

    def post_metadata(self, data: dict):
        return self.request(self.METADATA, method='POST', payload=data)

    def get_user_info(self):
        return self.request(self.GITHUB + '/userinfo')

    def update_repository(self):
        return self.request(self.GITHUB + '/update')

    def get_metadata(self):
        return self.request(self.BASE + '/metadata')

    def get_user_logs(self, user_id: Union[str, int]):
        return self.request(self.LOGS + '/user/' + str(user_id))

    def get_log(self, channel_id: Union[str, int]):
        return self.request(self.LOGS + '/' + str(channel_id))

    def get_config(self):
        return self.request(self.CONFIG)

    def update_config(self, data: dict):
        data = self.filter_valid(data)
        return self.request(self.CONFIG, method='PATCH', payload=data)

    def filter_valid(self, data: dict) -> dict:
        valid_keys = self.bot.config.valid_keys.difference(
            self.bot.config.protected_keys
        )
        return {k: v for k, v in data.items() if k in valid_keys}

    def get_log_url(self, recipient: Member,
                    channel: TextChannel,
                    creator: Member):
        return self.request(self.LOGS + '/key', payload={
            'channel_id': str(channel.id),
            'guild_id': str(self.bot.guild_id),
            'recipient': {
                'id': str(recipient.id),
                'name': recipient.name,
                'discriminator': recipient.discriminator,
                'avatar_url': recipient.avatar_url,
                'mod': False
            },
            'creator': {
                'id': str(creator.id),
                'name': creator.name,
                'discriminator': creator.discriminator,
                'avatar_url': creator.avatar_url,
                'mod': isinstance(creator, Member)
            }
        })

    def append_log(self, message: Message, channel_id: Union[str, int] = ''):
        channel_id = str(channel_id) or str(message.channel.id)
        payload = {
            'payload': {
                'timestamp': str(message.created_at),
                'message_id': str(message.id),
                # author
                'author': {
                    'id': str(message.author.id),
                    'name': message.author.name,
                    'discriminator': message.author.discriminator,
                    'avatar_url': message.author.avatar_url,
                    'mod': not isinstance(message.channel, DMChannel),
                },
                # message properties
                'content': message.content,
                'attachments': [i.url for i in message.attachments]
            }
        }
        return self.request(self.LOGS + f'/{channel_id}',
                            method='PATCH',
                            payload=payload)

    def post_log(self, channel_id: Union[int, str], payload: dict):
        return self.request(self.LOGS + f'/{channel_id}',
                            method='POST',
                            payload=payload)


class SelfHostedClient(ModmailApiClient):

    def __init__(self, bot: ModmailBot):
        super().__init__(bot)
        self.token: Optional[str] = bot.config.get('github_access_token')
        if self.token:
            self.headers = {
                'Authorization': 'Bearer ' + self.token
            }

    @property
    def db(self):
        return self.bot.db
    
    @property 
    def logs(self):
        return self.db.logs

    async def get_user_logs(self, user_id: Union[int, str]):
        logs = []
        async for entry in self.logs.find({'recipient.id': str(user_id)}):
            logs.append(entry)
        return logs

    async def get_log(self, channel_id: Union[int, str]):
        return await self.logs.find_one({'channel_id': str(channel_id)})

<<<<<<< HEAD
    async def get_log_url(self, recipient: Member, channel: TextChannel,
                          creator: Member) -> str:
=======
    async def get_log_url(self, recipient, channel, creator):
>>>>>>> a1d171bc
        key = secrets.token_hex(6)

        await self.logs.insert_one({
            'key': key,
            'open': True,
            'created_at': str(datetime.utcnow()),
            'closed_at': None,
            'channel_id': str(channel.id),
            'guild_id': str(channel.guild.id),
            'recipient': {
                'id': str(recipient.id),
                'name': recipient.name,
                'discriminator': recipient.discriminator,
                'avatar_url': recipient.avatar_url,
                'mod': False
            },
            'creator': {
                'id': str(creator.id),
                'name': creator.name,
                'discriminator': creator.discriminator,
                'avatar_url': creator.avatar_url,
                'mod': isinstance(creator, Member)
            },
            'closer': None,
            'messages': []
<<<<<<< HEAD
            })
        
        return f'{self.bot.config.log_url}/logs/{key}'
    
    async def get_config(self) -> dict:
        conf = await self.db.config.find_one({'bot_id': self.bot.user.id})
=======
        })

        return f'{self.app.config.log_url}/logs/{key}'

    async def get_config(self):
        conf = await self.db.config.find_one({'bot_id': self.app.user.id})
>>>>>>> a1d171bc
        if conf is None:
            await self.db.config.insert_one({'bot_id': self.bot.user.id})
            return {'bot_id': self.bot.user.id}
        return conf
<<<<<<< HEAD
    
    async def update_config(self, data: dict) -> dict:
        data = self.filter_valid(data)
        return await self.db.config.update_one({'bot_id': self.bot.user.id},
                                               {'$set': data})
=======

    async def update_config(self, data):
        valid_keys = self.app.config.valid_keys - self.app.config.protected_keys
        data = {k: v for k, v in data.items() if k in valid_keys}
        return await self.db.config.update_one({'bot_id': self.app.user.id}, {'$set': data})
>>>>>>> a1d171bc

    async def append_log(self, message: Message,
                         channel_id: Union[int, str] = ''):
        channel_id = str(channel_id) or str(message.channel.id)
        payload = {
                'timestamp': str(message.created_at),
                'message_id': str(message.id),
                # author
                'author': {
                    'id': str(message.author.id),
                    'name': message.author.name,
                    'discriminator': message.author.discriminator,
                    'avatar_url': message.author.avatar_url,
                    'mod': not isinstance(message.channel, DMChannel),
                },
                # message properties
                'content': message.content,
                'attachments': [i.url for i in message.attachments]
            }
        
        return await self.logs.find_one_and_update(
            {'channel_id': channel_id},
            {'$push': {f'messages': payload}},
            return_document=ReturnDocument.AFTER
        )

    async def post_log(self, channel_id: Union[int, str], payload: dict):
        return await self.logs.find_one_and_update(
            {'channel_id': str(channel_id)},
            {'$set': {key: payload[key] for key in payload}},
            return_document=ReturnDocument.AFTER
        )

    async def update_repository(self) -> dict:
        user = await Github.login(self.bot)
        data = await user.update_repository()
        return {
            'data': data,
            'user': {
                'username': user.username,
                'avatar_url': user.avatar_url,
                'url': user.url
            }
        }

    async def get_user_info(self) -> dict:
        user = await Github.login(self.bot)
        return {
            'user': {
                'username': user.username,
                'avatar_url': user.avatar_url,
                'url': user.url
            }
        }<|MERGE_RESOLUTION|>--- conflicted
+++ resolved
@@ -235,12 +235,8 @@
     async def get_log(self, channel_id: Union[int, str]):
         return await self.logs.find_one({'channel_id': str(channel_id)})
 
-<<<<<<< HEAD
     async def get_log_url(self, recipient: Member, channel: TextChannel,
                           creator: Member) -> str:
-=======
-    async def get_log_url(self, recipient, channel, creator):
->>>>>>> a1d171bc
         key = secrets.token_hex(6)
 
         await self.logs.insert_one({
@@ -266,38 +262,21 @@
             },
             'closer': None,
             'messages': []
-<<<<<<< HEAD
             })
         
         return f'{self.bot.config.log_url}/logs/{key}'
     
     async def get_config(self) -> dict:
         conf = await self.db.config.find_one({'bot_id': self.bot.user.id})
-=======
-        })
-
-        return f'{self.app.config.log_url}/logs/{key}'
-
-    async def get_config(self):
-        conf = await self.db.config.find_one({'bot_id': self.app.user.id})
->>>>>>> a1d171bc
         if conf is None:
             await self.db.config.insert_one({'bot_id': self.bot.user.id})
             return {'bot_id': self.bot.user.id}
         return conf
-<<<<<<< HEAD
-    
+
     async def update_config(self, data: dict) -> dict:
         data = self.filter_valid(data)
         return await self.db.config.update_one({'bot_id': self.bot.user.id},
                                                {'$set': data})
-=======
-
-    async def update_config(self, data):
-        valid_keys = self.app.config.valid_keys - self.app.config.protected_keys
-        data = {k: v for k, v in data.items() if k in valid_keys}
-        return await self.db.config.update_one({'bot_id': self.app.user.id}, {'$set': data})
->>>>>>> a1d171bc
 
     async def append_log(self, message: Message,
                          channel_id: Union[int, str] = ''):
