"""
MIT License

<<<<<<< HEAD
Copyright (c) 2017-2019 kyb3r
=======
Copyright (c) 2019 kyb3r
>>>>>>> d98a1df4

Permission is hereby granted, free of charge, to any person obtaining a copy
of this software and associated documentation files (the "Software"), to deal
in the Software without restriction, including without limitation the rights
to use, copy, modify, merge, publish, distribute, sublicense, and/or sell
copies of the Software, and to permit persons to whom the Software is
furnished to do so, subject to the following conditions:

The above copyright notice and this permission notice shall be included in all
copies or substantial portions of the Software.

THE SOFTWARE IS PROVIDED "AS IS", WITHOUT WARRANTY OF ANY KIND, EXPRESS OR
IMPLIED, INCLUDING BUT NOT LIMITED TO THE WARRANTIES OF MERCHANTABILITY,
FITNESS FOR A PARTICULAR PURPOSE AND NONINFRINGEMENT. IN NO EVENT SHALL THE
AUTHORS OR COPYRIGHT HOLDERS BE LIABLE FOR ANY CLAIM, DAMAGES OR OTHER
LIABILITY, WHETHER IN AN ACTION OF CONTRACT, TORT OR OTHERWISE, ARISING FROM,
OUT OF OR IN CONNECTION WITH THE SOFTWARE OR THE USE OR OTHER DEALINGS IN THE
SOFTWARE.
"""

__version__ = '2.0.0'

import asyncio
import textwrap
import datetime
import os
import re

import discord
import aiohttp
from discord.ext import commands
from discord.ext.commands.view import StringView
from colorama import init, Fore, Style

from core.api import Github, ModmailApiClient
from core.thread import ThreadManager
from core.config import ConfigManager


init()

line = Fore.BLACK + Style.BRIGHT + '-------------------------' + Style.RESET_ALL


class ModmailBot(commands.Bot):

    mutable_config_keys = ['prefix', 'status', 'guild_id', 'mention', 'autoupdates', 'modmail_guild_id']

    def __init__(self):
        super().__init__(command_prefix=self.get_pre)
        self.version = __version__
        self.start_time = datetime.datetime.utcnow()
        self.threads = ThreadManager(self)
        self.session = aiohttp.ClientSession(loop=self.loop)
        self.config = ConfigManager(self)
        self.modmail_api = ModmailApiClient(self)
        self.data_task = self.loop.create_task(self.data_loop())
        self.autoupdate_task = self.loop.create_task(self.autoupdate_loop())
        self._add_commands()

    def _add_commands(self):
        """Adds commands automatically"""
        self.remove_command('help')

        print(line + Fore.CYAN)
        print('┌┬┐┌─┐┌┬┐┌┬┐┌─┐┬┬',
              '││││ │ │││││├─┤││',
              '┴ ┴└─┘─┴┘┴ ┴┴ ┴┴┴─┘', sep='\n')
        print(f'v{__version__}')
        print('Authors: kyb3r, fourjr' + Style.RESET_ALL)
        print(line + Fore.CYAN)

        for file in os.listdir('cogs'):
            if not file.endswith('.py'):
                continue
            cog = f'cogs.{file[:-3]}'
            print(f'Loading {cog}')
            self.load_extension(cog)

    async def logout(self):
        await self.session.close()
        self.data_task.cancel()
        self.autoupdate_task.cancel()
        await super().logout()

    def run(self):
        try:
            super().run(self.token)
        finally:
            print(Fore.CYAN + ' Shutting down bot' + Style.RESET_ALL)

    @property
    def snippets(self):
        return {k: v for k, v in self.config.get('snippets', {}).items() if v}

    @property
    def aliases(self):
        return {k: v for k, v in self.config.get('aliases', {}).items() if v}

    @property
    def token(self):
        return self.config.token

    @property
    def guild_id(self):
        return int(self.config.guild_id)

    @property
    def guild(self):
        return discord.utils.get(self.guilds, id=self.guild_id)

    @property
    def modmail_guild(self):
        modmail_guild_id = self.config.get('modmail_guild_id')
        if not modmail_guild_id:
            return self.guild
        else:
            return discord.utils.get(self.guilds, id=int(modmail_guild_id))

    @property
    def main_category(self):
        if self.guild:
            return discord.utils.get(self.modmail_guild.categories, name='Mod Mail')

    @property
    def blocked_users(self):
        if self.modmail_guild:
            top_chan = self.main_category.channels[0]
            return [int(i) for i in re.findall(r'\d+', top_chan.topic)]

    @property
    def prefix(self):
        return self.config.get('prefix', '?')

    @staticmethod
    async def get_pre(bot, message):
        """Returns the prefix."""
        return [bot.prefix, f'<@{bot.user.id}> ', f'<@!{bot.user.id}> ']

    async def on_connect(self):
        print(line)
        print(Fore.CYAN + 'Connected to gateway.')

        status = self.config.get('status')
        if status:
            await self.change_presence(activity=discord.Game(status))

    async def on_ready(self):
        """Bot startup, sets uptime."""
        print(textwrap.dedent(f"""
        {line}
        {Fore.CYAN}Client ready.
        {line}
        {Fore.CYAN}Logged in as: {self.user}
        {Fore.CYAN}User ID: {self.user.id}
        {Fore.CYAN}Guild ID: {self.guild.id if self.guild else 0}
        {line}
        """).strip())

        await self.threads.populate_cache()

    async def process_modmail(self, message):
        """Processes messages sent to the bot."""

        reaction = '🚫' if message.author.id in self.blocked_users else '✅'

        try:
            await message.add_reaction(reaction)
        except:
            pass

        blocked_em = discord.Embed(
            title='Message not sent!',
            color=discord.Color.red(),
            description='You have been blocked from using modmail.'
        )

        if str(message.author.id) in self.blocked_users:
            await message.author.send(embed=blocked_em)
        else:
            thread = await self.threads.find_or_create(message.author)
            await thread.send(message)

    async def get_context(self, message, *, cls=commands.Context):
        """
        Returns the invocation context from the message.
        Supports getting the prefix from database as well as command aliases.
        """

        view = StringView(message.content)
        ctx = cls(prefix=None, view=view, bot=self, message=message)

        if self._skip_check(message.author.id, self.user.id):
            return ctx

        prefixes = [self.prefix, f'<@{bot.user.id}> ', f'<@!{bot.user.id}>']

        invoked_prefix = discord.utils.find(view.skip_string, prefixes)
        if invoked_prefix is None:
            return ctx

        invoker = view.get_word().lower()

        # Check if there is any aliases being called.
        alias = self.config.get('aliases', {}).get(invoker)
        if alias is not None:
            ctx._alias_invoked = True
            _len = len(f'{invoked_prefix}{invoker}')
            ctx.view = view = StringView(f'{alias}{ctx.message.content[_len:]}')
            invoker = view.get_word()

        ctx.invoked_with = invoker
        ctx.prefix = self.prefix  # Sane prefix (No mentions)
        ctx.command = self.all_commands.get(invoker)

        # if hasattr(ctx, '_alias_invoked'):
        #     ctx.command.checks = None # Let anyone use the command.

        return ctx

    async def on_message(self, message):
        if message.author.bot:
            return
        if isinstance(message.channel, discord.DMChannel):
            return await self.process_modmail(message)

        prefix = self.prefix

        if message.content.startswith(prefix):
            cmd = message.content[len(prefix):].strip()
            if cmd in self.snippets:
                message.content = f'{prefix}reply {self.snippets[cmd]}'

        await self.process_commands(message)

    async def on_message_delete(self, message):
        """Support for deleting linked messages"""
        if message.embeds and not isinstance(message.channel, discord.DMChannel):
            matches = re.findall(r'\d+', str(message.embeds[0].author.url))
            if matches:
                thread = await self.threads.find(channel=message.channel)

                channel = thread.recipient.dm_channel
                message_id = matches[0]

                async for msg in channel.history():
                    if msg.embeds and msg.embeds[0].author:
                        url = msg.embeds[0].author.url
                        if message_id == re.findall(r'\d+', url):
                            return await msg.delete()

    async def on_message_edit(self, before, after):
        if before.author.bot:
            return
        if isinstance(before.channel, discord.DMChannel):
            channel = await self.find_or_create_thread(before.author)
            async for msg in channel.history():
                if msg.embeds:
                    embed = msg.embeds[0]
                    if f'User - {before.id}' in embed.footer.text:
                        if ' - (Edited)' not in embed.footer.text:
                            embed.set_footer(text=embed.footer.text + ' - (Edited)')
                        embed.description = after.content
                        await msg.edit(embed=embed)
                        break

    async def on_command_error(self, ctx, error):
        if isinstance(error, (commands.MissingRequiredArgument, commands.UserInputError)):
            await ctx.invoke(self.get_command('help'), command=str(ctx.command))
        else:
            raise error

    def overwrites(self, ctx):
        """Permision overwrites for the guild."""
        overwrites = {
            ctx.guild.default_role: discord.PermissionOverwrite(read_messages=False)
        }

        for role in ctx.guild.roles:
            if role.permissions.manage_guild:
                overwrites[role] = discord.PermissionOverwrite(read_messages=True)

        return overwrites

    async def data_loop(self):
        await self.wait_until_ready()

        while True:
            data = {
                "bot_id": self.user.id,
                "bot_name": str(self.user),
                "guild_id": self.guild_id,
                "guild_name": self.guild.name,
                "member_count": len(self.guild.members),
                "uptime": (datetime.datetime.utcnow() - self.start_time).total_seconds(),
                "version": __version__
            }

            await self.session.post('https://api.modmail.tk/metadata', json=data)

            await asyncio.sleep(3600)

    async def autoupdate_loop(self):
        while True:
            if self.config.get('disable_autoupdates'):
                await asyncio.sleep(3600)
                continue

            metadata = await self.modmail_api.get_metadata()

            if metadata['latest_version'] != self.version:
                data = await self.modmail_api.update_repository()
                print('Updating bot.')

                em = discord.Embed(title='Updating bot', color=discord.Color.green())

                commit_data = data['data']
                user = data['user']
                em.set_author(name=user['username'], icon_url=user['avatar_url'], url=user['url'])
                em.set_footer(text=f"Updating modmail v{self.version} -> v{metadata['latest_version']}")

                if commit_data:
                    em.description = 'Bot successfully updated, the bot will restart momentarily'
                    message = commit_data['commit']['message']
                    html_url = commit_data["html_url"]
                    short_sha = commit_data['sha'][:6]
                    em.add_field(name='Merge Commit', value=f"[`{short_sha}`]({html_url}) {message} - {user['username']}")
                else:
                    em.description = 'Already up to date with master repository.'

                em.add_field(name='Latest Commit', value=await self.get_latest_updates(limit=1), inline=False)

                channel = self.main_category.channels[0]
                await channel.send(embed=em)

            await asyncio.sleep(3600)

    async def get_latest_updates(self, limit=3):
        latest_commits = ''

        async for commit in Github(self).get_latest_commits(limit=limit):

            short_sha = commit['sha'][:6]
            html_url = commit['html_url']
            message = commit['commit']['message'].splitlines()[0]

            latest_commits += f'[`{short_sha}`]({html_url}) {message}\n'

        return latest_commits

    @property
    def uptime(self):
        now = datetime.datetime.utcnow()
        delta = now - self.start_time
        hours, remainder = divmod(int(delta.total_seconds()), 3600)
        minutes, seconds = divmod(remainder, 60)
        days, hours = divmod(hours, 24)

        fmt = '{h}h {m}m {s}s'
        if days:
            fmt = '{d}d ' + fmt

        return fmt.format(d=days, h=hours, m=minutes, s=seconds)


if __name__ == '__main__':
    bot = ModmailBot()
    bot.run()<|MERGE_RESOLUTION|>--- conflicted
+++ resolved
@@ -1,11 +1,7 @@
 """
 MIT License
 
-<<<<<<< HEAD
 Copyright (c) 2017-2019 kyb3r
-=======
-Copyright (c) 2019 kyb3r
->>>>>>> d98a1df4
 
 Permission is hereby granted, free of charge, to any person obtaining a copy
 of this software and associated documentation files (the "Software"), to deal
