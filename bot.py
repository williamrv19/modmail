--- conflicted
+++ resolved
@@ -25,15 +25,9 @@
 __version__ = '2.12.2'
 
 import asyncio
-<<<<<<< HEAD
-import textwrap
-import datetime
-import os
-=======
 from datetime import datetime
 from os import listdir
 from textwrap import dedent
->>>>>>> d661bd4a
 from types import SimpleNamespace
 
 import discord
@@ -47,16 +41,10 @@
 from motor.motor_asyncio import AsyncIOMotorClient
 
 from core.changelog import ChangeLog
-<<<<<<< HEAD
-
-if os.name != 'nt':
-    import uvloop
-=======
 from core.clients import ModmailApiClient, SelfHostedClient
 from core.config import ConfigManager
 from core.models import Bot
 from core.thread import ThreadManager
->>>>>>> d661bd4a
 
 init()
 
@@ -131,13 +119,8 @@
               '││││ │ │││││├─┤││',
               '┴ ┴└─┘─┴┘┴ ┴┴ ┴┴┴─┘', sep='\n')
         print(f'v{__version__}')
-<<<<<<< HEAD
-        print('Authors: kyb3r, fourjr' + Style.RESET_ALL)
-        print(line)
-=======
         print('Authors: kyb3r, fourjr, Taaku18' + Style.RESET_ALL)
         print(LINE + Fore.CYAN)
->>>>>>> d661bd4a
 
         for file in listdir('cogs'):
             if not file.endswith('.py'):
@@ -281,15 +264,6 @@
         coll = self.db.logs
         index_name = 'messages.content_text_messages.author.name_text'
 
-<<<<<<< HEAD
-        if activity_type is not None and message:
-            url = self.config.get('twitch_url', 'https://www.twitch.tv/discord-modmail/') if activity_type == ActivityType.streaming else None
-            activity = discord.Activity(type=activity_type, name=message,
-                                        url=url)
-            await self.change_presence(activity=activity)
-
-        self._connected.set()
-=======
         index_info = await coll.index_information()
 
         # Backwards compatibility
@@ -305,7 +279,6 @@
                 ('messages.content', 'text'),
                 ('messages.author.name', 'text')
                 ])
->>>>>>> d661bd4a
 
     async def on_ready(self):
         """Bot startup, sets uptime."""
@@ -658,24 +631,14 @@
         await self.wait_until_ready()
 
         if self.config.get('disable_autoupdates'):
-<<<<<<< HEAD
-            print(Fore.CYAN + 'Autoupdates disabled.' + Style.RESET_ALL)
-            print(line)
-=======
             print('Autoupdates disabled.')
             print(LINE)
->>>>>>> d661bd4a
             return
 
         if self.self_hosted and not self.config.get('github_access_token'):
             print('Github access token not found.')
-<<<<<<< HEAD
-            print(Fore.CYAN + 'Autoupdates disabled.' + Style.RESET_ALL)
-            print(line)
-=======
             print('Autoupdates disabled.')
             print(LINE)
->>>>>>> d661bd4a
             return
 
         while True:
@@ -715,12 +678,6 @@
 
 
 if __name__ == '__main__':
-<<<<<<< HEAD
-    if os.name != 'nt':
-        uvloop.install()
-    bot = ModmailBot()
-=======
     uvloop.install()
     bot = ModmailBot()  # pylint: disable=invalid-name
->>>>>>> d661bd4a
     bot.run()