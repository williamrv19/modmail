--- conflicted
+++ resolved
@@ -4,24 +4,19 @@
 The format is based on [Keep a Changelog](https://keepachangelog.com/en/1.0.0/),
 and this project adheres to [Semantic Versioning](https://semver.org/spec/v2.0.0.html).
 
-<<<<<<< HEAD
-=======
 # v2.17.2
 
 ### Changed
 
 - Logs search command will search through log keys as well now. 
-
-e.g. `?logs search e7499e82f8ff`
-
->>>>>>> 022407e8
+- For example, `?logs search e7499e82f8ff`.
+
 # v2.17.1
-
 ### What's new?
 
 Stricter fallback genesis embed search.
 
-### What's changed?
+### Changed
 How modmail checks if a channel is a thread: 
 
 1. First the bot checks if the channel topic is in the format `User ID: xxxx`, this means it is a thread.
@@ -49,7 +44,7 @@
 
 # v2.16.0
 
-### What's changed?
+### Changed
 
 All support for Modmail API (api.modmail.tk) has terminated. 
 If you're still using api.modmail.tk, you will need to migrate to the self-hosted database
